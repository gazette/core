--- conflicted
+++ resolved
@@ -9,13 +9,10 @@
 	"io"
 	"io/ioutil"
 	"net/http"
-<<<<<<< HEAD
 	"net/url"
 	"strings"
 	"sync"
-=======
 	"time"
->>>>>>> 72c2838c
 
 	"cloud.google.com/go/storage"
 	"github.com/gorilla/schema"
@@ -478,8 +475,7 @@
 	ErrDidNotReadExpectedEOF = errors.New("did not read EOF at expected Fragment.End")
 
 	// httpClient is the http.Client used by OpenFragmentURL
-<<<<<<< HEAD
-	httpClient = http.DefaultClient
+	httpClient = newHttpClient()
 )
 
 // ARIZE specific code to end of file.
@@ -594,8 +590,4 @@
 		return fmt.Errorf("parsing store URL arguments: %s", err)
 	}
 	return nil
-}
-=======
-	httpClient = newHttpClient()
-)
->>>>>>> 72c2838c
+}